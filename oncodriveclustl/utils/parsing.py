--- conflicted
+++ resolved
@@ -45,17 +45,10 @@
                     strands_d[symbol + '//' + ensid] = strand
         if not regions_d.keys():
             logger.critical('No elements found in genomic regions. Please, check input data')
-<<<<<<< HEAD
-            quit(-1)
-    else:
-        logger.critical('Genomic regions are not compressed, please input .gz file')
-        quit(-1)
-=======
             sys.exit(1)
     else:
         logger.critical('Genomic regions are not compressed, please input GZIP compressed file')
         sys.exit(1)
->>>>>>> 7e479b97
     if len(elements) == 1 and len(regions_d) != 1:
         logger.warning('{} has more than one Ensembl id'.format(elements))
 
