# Import modules
import sys
import os
import gzip
import csv

import daiquiri


def check_compression(file):
    """
    Check input file compression
    :param file: path to file
    :return:
            comp: str
    """

    global logger
    logger = daiquiri.getLogger()

    comp = None
    if os.path.isfile(file):
        try:
            with gzip.open(file, 'rb') as fd:
                for line in fd:
                    comp = 'gz'
                    break
        except OSError:
            try:
                with open(file, 'r') as fd:
                    for line in fd:
                        comp = None
                        break
            except Exception as e:
                logger.critical('{}. Incorrect file format for {}'.format(e, file))
<<<<<<< HEAD

    else:
        logger.critical('{} file not found'.format(file))
        quit(-1)
=======
                sys.exit(1)
    else:
        logger.critical('{} file not found'.format(file))
        sys.exit(1)
>>>>>>> 7e479b97

    return comp


def check_tabular_csv(file):
    """
    Check input file tabular or csv format
    :param file: path to file
    :return:
            read function
            read mode
            file delimiter
    """

    comp = check_compression(file)

    if comp == 'gz':
        read_function = gzip.open
        mode = 'rt'
    else:
        read_function = open
        mode = 'r'

    with read_function(file) as fd:
        for line in fd:
            if comp:
                line = line.decode()
            dialect = csv.Sniffer().sniff(line, delimiters=None)
            chr = 'CHROMOSOME' in line
            pos = 'POSITION' in line
            ref = 'REF' in line
            alt = 'ALT' in line
            sample = 'SAMPLE' in line
            break
<<<<<<< HEAD
        else:
            chr = pos = ref = alt = sample = False

    if chr == pos == ref == alt == sample == True:
        header = True
    else:
        logger.critical('{} does not contain header and/or header not in correct format'.format(file))
        quit(-1)

    return read_function, mode, dialect.delimiter
=======
>>>>>>> 7e479b97

        if chr == pos == ref == alt == sample == True:
            return read_function, mode, dialect.delimiter

        else:
            logger.critical('{} does not contain header and/or header is not in correct format'.format(file))
            sys.exit(1)
<|MERGE_RESOLUTION|>--- conflicted
+++ resolved
@@ -33,17 +33,10 @@
                         break
             except Exception as e:
                 logger.critical('{}. Incorrect file format for {}'.format(e, file))
-<<<<<<< HEAD
-
-    else:
-        logger.critical('{} file not found'.format(file))
-        quit(-1)
-=======
                 sys.exit(1)
     else:
         logger.critical('{} file not found'.format(file))
         sys.exit(1)
->>>>>>> 7e479b97
 
     return comp
 
@@ -78,19 +71,6 @@
             alt = 'ALT' in line
             sample = 'SAMPLE' in line
             break
-<<<<<<< HEAD
-        else:
-            chr = pos = ref = alt = sample = False
-
-    if chr == pos == ref == alt == sample == True:
-        header = True
-    else:
-        logger.critical('{} does not contain header and/or header not in correct format'.format(file))
-        quit(-1)
-
-    return read_function, mode, dialect.delimiter
-=======
->>>>>>> 7e479b97
 
         if chr == pos == ref == alt == sample == True:
             return read_function, mode, dialect.delimiter
