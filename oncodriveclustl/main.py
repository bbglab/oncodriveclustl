# Oncodriveclustl run
import logging
import os
import sys

import click
import daiquiri

from oncodriveclustl.utils import signature as sign
from oncodriveclustl.utils import parsing as pars
from oncodriveclustl.utils import run as exp
from oncodriveclustl.utils import postprocessing as postp

# Global variables
LOGS = {
    'debug': logging.DEBUG,
    'info': logging.INFO,
    'warning': logging.WARNING,
    'error': logging.ERROR,
    'critical': logging.CRITICAL
}

@click.command()
@click.option('-i', '--input-file', default=None, required=True, type=click.Path(exists=True),
              help='File containing somatic mutations')
@click.option('-vep', '--vep-file', default=None, required=False, type=click.Path(exists=True),
              help='File containing somatic mutations in vep format')
@click.option('-o', '--output-directory', default=None, required=True,
              help='Output directory')
@click.option('-r', '--regions-file', default=None, required=True, type=click.Path(exists=True),
              help='File with the genomic regions to analyze')
@click.option('-ef', '--elements-file', default=None, type=click.Path(exists=True),
              help='File with the symbol of the elements to analyze')
@click.option('-e', '--elements', default=None, multiple=True, type=click.STRING,
              help='Symbol of the element to analyze')
@click.option('-g', '--genome', default='hg19', type=click.Choice(['hg19', 'mm10', 'c3h', 'car', 'cast', 'f344']),
              help='Genome to use')
@click.option('-emut', '--element-mutations', type=click.INT, default=2,
              help='Cutoff of element mutations. Default is 2')
@click.option('-cmut', '--cluster-mutations', type=click.INT, default=2,
              help='Cutoff of cluster mutations. Default is 2')
@click.option('-sw', '--smooth-window', type=click.INT, default=25,
              help='Smoothing window. Default is 50')
@click.option('-cw', '--cluster-window', type=click.INT, default=50,
              help='Cluster window. Default is 50')
@click.option('-cs', '--cluster-score', default='fmutations', help='Cluster score formula',
              type=click.Choice(['fmutations']))
@click.option('-es', '--element-score', default='sum', help='Element score formula',
              type=click.Choice(['sum']))
@click.option('-kmer', '--kmer', default='3', help='Number of nucleotides of the signature',
              type=click.Choice(['3', '5']))
@click.option('-n', '--n-simulations', type=click.INT, default=10000,
              help='number of simulations. Default is 10000')
@click.option('-sim', '--simulation-mode', default='exon', help='Simulation mode',  # TODO change exon for region
              type=click.Choice(['exon', 'cds', 'exon_restricted']))
@click.option('-simw', '--simulation-window', type=click.INT, default=60,
              help='Simulation window. Default is 20')
@click.option('-c', '--cores', type=click.IntRange(min=1, max=os.cpu_count(), clamp=False), default=os.cpu_count(),
              help='Number of cores to use in the computation. By default it uses all the available cores.')
@click.option('--seed', type=click.INT, default=None,
              help='seed to use in the simulations')
@click.option('--log-level', default='info', help='Verbosity of the logger',
              type=click.Choice(['debug', 'info', 'warning', 'error', 'critical']))
@click.option('--gzip', is_flag=True, help='Gzip compress files')
@click.option('--cds', is_flag=True, help='Calculate clustering on coding DNA sequence (cds)',)
@click.option('--conseq', is_flag=True, help='Use mutations consequence type from VEP (CODING)',)
@click.option('--plot', is_flag=True, help='Generate a clustering plot for an element',)
@click.option('--oncohort', is_flag=True, help='Generate output file for OnCohortDrive',)


def main(input_file,
         vep_file,
         output_directory,
         regions_file,
         elements_file,
         elements,
         genome,
         element_mutations,
         cluster_mutations,
         smooth_window,
         cluster_window,
         cluster_score,
         element_score,
         kmer,
         n_simulations,
         simulation_mode,
         simulation_window,
         cores,
         seed,
         log_level,
         gzip,
         cds,
         conseq,
         plot,
         oncohort):
    """Oncodriveclustl is a program that looks for mutational hotspots
    :param input_file: input file
    :param vep_file: input vep file, optional
    :param output_directory: output directory
    :param regions_file: path input genomic regions, tab file
    :param elements_file: file containing one element per row
    :param elements: element symbol or file containing elements
    :param genome: genome to use
    :param element_mutations: int, cutoff of element mutations
    :param cluster_mutations: int, cutoff of cluster mutations
    :param smooth_window: int, smoothing window
    :param cluster_window: int, clustering window
    :param cluster_score: cluster score method
    :param element_score: element score method
    :param kmer: int, number of nucleotides of the signature
    :param n_simulations: int, number of simulations
    :param simulation_mode: str, simulation mode
    :param simulation_window: int, window to simulate mutations in hotspot mode
    :param cores: int, number of CPUs to use
    :param seed: int, seed
    :param log_level: verbosity of the logger
    :param gzip: bool, True generates gzip compressed output file
    :param cds: bool, True calculates clustering on cds
    :param conseq: bool, True uses consequence type for cds
    :param plot: bool, True generates a clustering plot for an element
    :param oncohort: bool, True generates output file for OncohortDrive
    :return: None
    """

    # Get output directory
    if not os.path.exists(output_directory):
        os.makedirs(output_directory, exist_ok=True)

    # Get file name
    if elements_file is not None:
        output_file = elements_file.split('/')[-1]
    else:
        output_file = 'results'

    daiquiri.setup(level=LOGS[log_level], outputs=(
        daiquiri.output.STDERR,
        daiquiri.output.File(filename=output_file+'.log', directory=output_directory)
    ))
    global logger
    logger = daiquiri.getLogger()

    logger.info('\n'.join([
        '',
        'input_file: {}'.format(input_file),
        'vep: {}'.format(vep_file),
        'output_directory: {}'.format(output_directory),
        'regions_file: {}'.format(regions_file),
        'genome: {}'.format(genome),
        'element_mutations: {}'.format(element_mutations),
        'cluster_mutations: {}'.format(cluster_mutations),
        'cds: {}'.format(cds),
        'smooth_window: {}'.format(smooth_window),
        'cluster_window: {}'.format(cluster_window),
        'cluster_score: {}'.format(cluster_score),
        'element_score: {}'.format(element_score),
        'kmer: {}'.format(kmer),
        'simulation_mode: {}'.format(simulation_mode),
        'simulation_window: {}'.format(simulation_window),
        'n_simulations: {}'.format(n_simulations),
        'cores: {}'.format(cores),
        'gzip: {}'.format(gzip),
        'oncohort: {}'.format(oncohort),
        'VEP conseq: {}'.format(conseq),
        ''
    ]))

    logger.info('Initializing OncodriveCLUSTL...')

    # Check parameters
    if n_simulations < 1000:
        logger.error('Invalid number of simulations: please choose integer greater than 1000')
<<<<<<< HEAD
        quit(-1)

    if conseq and cds is False:
        logger.error('Analysis using mutations consequence type requires analysis mode "--cds"'.format(simulation_mode))
        quit(-1)
=======
        sys.exit(1)

    if conseq and cds is False:
        logger.error('Analysis using mutations consequence type requires analysis mode "--cds"'.format(simulation_mode))
        sys.exit(1)
>>>>>>> 7e479b97

    # Create a list of elements to analyze
    if elements is not None:
        elements = set(elements)
    if elements_file is not None:
        elements |= set([line.strip().split()[0] for line in open(elements_file, 'r')])
    if elements is None and elements_file is None:
        elements = set([])
    if elements:
        logger.info(
            'Input element{}: {}'.format('s' if len(elements) > 1 else '', len(elements))
        )
        logger.info(', '.join(elements))

    # If --plot, only one element is analyzed
    if plot:
        if len(elements) != 1:
            logger.critical('Plot can only be calculated for one element')
<<<<<<< HEAD
            quit(-1)
        if not cds:
            logger.critical('Plots are only available for cds')
            quit(-1)
=======
            sys.exit(1)
        if not cds:
            logger.critical('Plots are only available for cds')
            sys.exit(1)
>>>>>>> 7e479b97

    # Compute dataset kmer signatures
    signatures_pickle = input_file.split('/')[-1][:-4] + '_' + kmer + '.pickle'
    path_cache = output_directory + '/cache'
    os.makedirs(path_cache, exist_ok=True)
    path_pickle = path_cache + '/' + signatures_pickle
    if not os.path.isfile(path_pickle):
        logger.info('Computing signatures...')
        obj = sign.Signature(start_at_0=True, genome=genome, kmer=int(kmer), log_level=log_level)
        obj.calculate(input_file)
        obj.save(path_pickle)
        logger.info('Signatures computed')
    else:
        logger.info('Signatures computed')

    # Parse regions and dataset mutations
    logger.info('Parsing genomic regions and mutations...')
    regions_d, cds_d, chromosomes_d, strands_d, mutations_d, samples_d = pars.parse(regions_file, elements,
                                                                                    input_file, cds, vep_file, conseq)
    mut = 0
    elem = 0
    element_mutations_cutoff = False
    for k, v in mutations_d.items():
        mut += len(v)
        elem += 1
        if not element_mutations_cutoff:
            if len(v) >= element_mutations:
                element_mutations_cutoff = True
    logger.info('Validated elements in genomic regions: {}'.format(len(regions_d.keys())))
    logger.info('Validated elements with mutations: {}'.format(elem))
    logger.info('Total substitution mutations: {}'.format(mut))
    if not element_mutations_cutoff:
        logger.critical('No element with enough mutations to perform analysis')
<<<<<<< HEAD
        quit(-1)
=======
        sys.exit(1)
>>>>>>> 7e479b97

    # Initialize Experiment class variables and run
    elements_results, clusters_results = exp.Experiment(
                                regions_d, cds_d, chromosomes_d, strands_d, mutations_d, samples_d, genome,
                                path_pickle,
                                element_mutations, cluster_mutations,
                                smooth_window, cluster_window,
                                cluster_score, element_score,
                                int(kmer),
                                n_simulations, simulation_mode, simulation_window,
                                cores, seed, conseq, plot
                                ).run()
    # Write results
    sorted_list_elements = postp.write_element_results(genome=genome, results=elements_results,
                                                       directory=output_directory, file=output_file, gzip=gzip)
    logger.info('Elements results calculated')
    postp.write_cluster_results(genome=genome, results=clusters_results, directory=output_directory, file=output_file,
                                sorter=sorted_list_elements, gzip=gzip, cds_d=cds_d)
    logger.info('Clusters results calculated')
    if oncohort:
        postp.write_oncohortdrive_results(mutations=input_file, directory=output_directory, file=output_file,
                                          regions_d=regions_d)
        logger.info('Oncohortdrive file generated')
    logger.info('Finished')

if __name__ == '__main__':
    main()<|MERGE_RESOLUTION|>--- conflicted
+++ resolved
@@ -169,19 +169,11 @@
     # Check parameters
     if n_simulations < 1000:
         logger.error('Invalid number of simulations: please choose integer greater than 1000')
-<<<<<<< HEAD
-        quit(-1)
-
-    if conseq and cds is False:
-        logger.error('Analysis using mutations consequence type requires analysis mode "--cds"'.format(simulation_mode))
-        quit(-1)
-=======
         sys.exit(1)
 
     if conseq and cds is False:
         logger.error('Analysis using mutations consequence type requires analysis mode "--cds"'.format(simulation_mode))
         sys.exit(1)
->>>>>>> 7e479b97
 
     # Create a list of elements to analyze
     if elements is not None:
@@ -200,17 +192,10 @@
     if plot:
         if len(elements) != 1:
             logger.critical('Plot can only be calculated for one element')
-<<<<<<< HEAD
-            quit(-1)
-        if not cds:
-            logger.critical('Plots are only available for cds')
-            quit(-1)
-=======
             sys.exit(1)
         if not cds:
             logger.critical('Plots are only available for cds')
             sys.exit(1)
->>>>>>> 7e479b97
 
     # Compute dataset kmer signatures
     signatures_pickle = input_file.split('/')[-1][:-4] + '_' + kmer + '.pickle'
@@ -244,11 +229,7 @@
     logger.info('Total substitution mutations: {}'.format(mut))
     if not element_mutations_cutoff:
         logger.critical('No element with enough mutations to perform analysis')
-<<<<<<< HEAD
-        quit(-1)
-=======
         sys.exit(1)
->>>>>>> 7e479b97
 
     # Initialize Experiment class variables and run
     elements_results, clusters_results = exp.Experiment(
